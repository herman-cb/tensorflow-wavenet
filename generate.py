--- conflicted
+++ resolved
@@ -260,15 +260,9 @@
 
     # Save the result as an audio summary.
     datestring = str(datetime.now()).replace(' ', 'T')
-<<<<<<< HEAD
-    writer = tf.train.FileWriter(logdir)
-    tf.summary.audio('generated', decode, wavenet_params['sample_rate'])
-    summaries = tf.merge_all_summaries()
-=======
     writer = tf.summary.FileWriter(logdir)
     tf.summary.audio('generated', decode, wavenet_params['sample_rate'])
     summaries = tf.summary.merge_all()
->>>>>>> 6e0b27d6
     summary_out = sess.run(summaries,
                            feed_dict={samples: np.reshape(waveform, [-1, 1])})
     writer.add_summary(summary_out)
